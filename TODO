<<<<<<< HEAD
* Add an option for sorting by a metadata column
* Specify which metadata to ignore
=======
>>>>>>> 5ad23d6c
* Acknowledge original works this script is based on
* Write tests for the script<|MERGE_RESOLUTION|>--- conflicted
+++ resolved
@@ -1,7 +1,3 @@
-<<<<<<< HEAD
 * Add an option for sorting by a metadata column
-* Specify which metadata to ignore
-=======
->>>>>>> 5ad23d6c
 * Acknowledge original works this script is based on
 * Write tests for the script